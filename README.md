# The Fuck [![Build Status](https://travis-ci.org/nvbn/thefuck.svg)](https://travis-ci.org/nvbn/thefuck)

**Aliases changed in 1.34.**

Magnificent app which corrects your previous console command,
inspired by a [@liamosaur](https://twitter.com/liamosaur/)
[tweet](https://twitter.com/liamosaur/status/506975850596536320).

Few examples:

```bash
➜ apt-get install vim
E: Could not open lock file /var/lib/dpkg/lock - open (13: Permission denied)
E: Unable to lock the administration directory (/var/lib/dpkg/), are you root?

➜ fuck
sudo apt-get install vim
[sudo] password for nvbn:
Reading package lists... Done
...
```

```bash
➜ git push
fatal: The current branch master has no upstream branch.
To push the current branch and set the remote as upstream, use

    git push --set-upstream origin master


➜ fuck
git push --set-upstream origin master
Counting objects: 9, done.
...
```

```bash
➜ puthon
No command 'puthon' found, did you mean:
 Command 'python' from package 'python-minimal' (main)
 Command 'python' from package 'python3' (main)
zsh: command not found: puthon

➜ fuck
python
Python 3.4.2 (default, Oct  8 2014, 13:08:17)
...
```

```bash
➜ git brnch
git: 'brnch' is not a git command. See 'git --help'.

Did you mean this?
	branch

➜ fuck
git branch
* master
```

```bash
➜ lein rpl
'rpl' is not a task. See 'lein help'.

Did you mean this?
         repl

➜ fuck
lein repl
nREPL server started on port 54848 on host 127.0.0.1 - nrepl://127.0.0.1:54848
REPL-y 0.3.1
...
```

If you are scared to blindly run the changed command, there is a `require_confirmation`
[settings](#settings) option:

```bash
➜ apt-get install vim
E: Could not open lock file /var/lib/dpkg/lock - open (13: Permission denied)
E: Unable to lock the administration directory (/var/lib/dpkg/), are you root?

➜ fuck
sudo apt-get install vim [Enter/Ctrl+C]
[sudo] password for nvbn:
Reading package lists... Done
...
```

## Requirements

- python (2.7+ or 3.3+)
- pip
- python-dev

## Installation

Install `The Fuck` with `pip`:

```bash
sudo pip install thefuck
```

[Or using an OS package manager (OS X, Ubuntu, Arch).](https://github.com/nvbn/thefuck/wiki/Installation)

And add to the `.bashrc` or `.bash_profile`(for OSX):

```bash
alias fuck='eval $(thefuck $(fc -ln -1)); history -r'
# You can use whatever you want as an alias, like for Mondays:
alias FUCK='fuck'
```

Or in your `.zshrc`:

```bash
alias fuck='eval $(thefuck $(fc -ln -1 | tail -n 1)); fc -R'
```

If you are using `tcsh`:
```tcsh
alias fuck 'set fucked_cmd=`history -h 2 | head -n 1` && eval `thefuck ${fucked_cmd}`'
```

Alternatively, you can redirect the output of `thefuck-alias`:

```bash
thefuck-alias >> ~/.bashrc
```

[Or in your shell config (Bash, Zsh, Fish, Powershell).](https://github.com/nvbn/thefuck/wiki/Shell-aliases)

Changes will be available only in a new shell session.


## Update

```bash
sudo pip install thefuck --upgrade
```

## How it works

The Fuck tries to match a rule for the previous command, creates a new command
using the matched rule and runs it. Rules enabled by default are as follows:

* `cd_correction` &ndash; spellchecks and correct failed cd commands;
* `cd_mkdir` &ndash; creates directories before cd'ing into them;
* `cd_parent` &ndash; changes `cd..` to `cd ..`;
* `composer_not_command` &ndash; fixes composer command name;
* `cp_omitting_directory` &ndash; adds `-a` when you `cp` directory;
* `cpp11` &ndash; add missing `-std=c++11` to `g++` or `clang++`;
* `dry` &ndash; fix repetitions like "git git push";
* `django_south_ghost` &ndash; adds `--delete-ghost-migrations` to failed because ghosts django south migration;
* `django_south_merge` &ndash; adds `--merge` to inconsistent django south migration;
* `fix_alt_space` &ndash; replaces Alt+Space with Space character;
<<<<<<< HEAD
* `javac` &ndash; appends missing `.java` when compiling Java files
=======
* `java` &ndash; removes `.java` extension when running Java programs
>>>>>>> b1da6a88
* `git_add` &ndash; fix *"Did you forget to 'git add'?"*;
* `git_checkout` &ndash; creates the branch before checking-out;
* `git_no_command` &ndash; fixes wrong git commands like `git brnch`;
* `git_pull` &ndash; sets upstream before executing previous `git pull`;
* `git_push` &ndash; adds `--set-upstream origin $branch` to previous failed `git push`;
* `git_stash` &ndash; stashes you local modifications before rebasing or switching branch;
* `grep_recursive` &ndash; adds `-r` when you trying to grep directory; 
* `has_exists_script` &ndash; prepends `./` when script/binary exists;
* `lein_not_task` &ndash; fixes wrong `lein` tasks like `lein rpl`;
* `ls_lah` &ndash; adds -lah to ls;
* `man` &ndash; change manual section;
* `man_no_space` &ndash; fixes man commands without spaces, for example `mandiff`;
* `mkdir_p` &ndash; adds `-p` when you trying to create directory without parent;
* `no_command` &ndash; fixes wrong console commands, for example `vom/vim`;
* `no_such_file` &ndash; creates missing directories with `mv` and `cp` commands;
* `open` &ndash; prepends `http` to address passed to `open`;
* `pip_unknown_command` &ndash; fixes wrong pip commands, for example `pip instatl/pip install`;
* `python_command` &ndash; prepends `python` when you trying to run not executable/without `./` python script;
* `rm_dir` &ndash; adds `-rf` when you trying to remove directory;
* `sl_ls` &ndash; changes `sl` to `ls`;
* `ssh_known_hosts` &ndash; removes host from `known_hosts` on warning;
* `sudo` &ndash; prepends `sudo` to previous command if it failed because of permissions;
* `switch_layout` &ndash; switches command from your local layout to en;
* `whois` &ndash; fixes `whois` command.

Enabled by default only on specific platforms:

* `apt_get` &ndash; installs app from apt if it not installed;
* `brew_install` &ndash; fixes formula name for `brew install`;
* `brew_unknown_command` &ndash; fixes wrong brew commands, for example `brew docto/brew doctor`;
* `pacman` &ndash; installs app with `pacman` or `yaourt` if it is not installed.

Bundled, but not enabled by default:

* `rm_root` &ndash; adds `--no-preserve-root` to `rm -rf /` command.

## Creating your own rules

For adding your own rule you should create `your-rule-name.py`
in `~/.thefuck/rules`. Rule should contain two functions:
`match(command: Command, settings: Settings) -> bool`
and `get_new_command(command: Command, settings: Settings) -> str`.
Also the rule can contain optional function
`side_effect(command: Command, settings: Settings) -> None` and
optional boolean `enabled_by_default`

`Command` has three attributes: `script`, `stdout` and `stderr`.

`Settings` is a special object filled with `~/.thefuck/settings.py` and values from env, [more](#settings).

Simple example of the rule for running script with `sudo`:

```python
def match(command, settings):
    return ('permission denied' in command.stderr.lower()
            or 'EACCES' in command.stderr)


def get_new_command(command, settings):
    return 'sudo {}'.format(command.script)

# Optional:
enabled_by_default = True

def side_effect(command, settings):
    subprocess.call('chmod 777 .', shell=True)

priority = 1000  # Lower first
```

[More examples of rules](https://github.com/nvbn/thefuck/tree/master/thefuck/rules),
[utility functions for rules](https://github.com/nvbn/thefuck/tree/master/thefuck/utils.py).

## Settings

The Fuck has a few settings parameters which can be changed in `~/.thefuck/settings.py`:

* `rules` &ndash; list of enabled rules, by default `thefuck.conf.DEFAULT_RULES`;
* `require_confirmation` &ndash; requires confirmation before running new command, by default `False`;
* `wait_command` &ndash; max amount of time in seconds for getting previous command output;
* `no_colors` &ndash; disable colored output;
* `priority` &ndash; dict with rules priorities, rule with lower `priority` will be matched first.

Example of `settings.py`:

```python
rules = ['sudo', 'no_command']
require_confirmation = True
wait_command = 10
no_colors = False
priority = {'sudo': 100, 'no_command': 9999}
```

Or via environment variables:

* `THEFUCK_RULES` &ndash; list of enabled rules, like `DEFAULT_RULES:rm_root` or `sudo:no_command`;
* `THEFUCK_REQUIRE_CONFIRMATION` &ndash; require confirmation before running new command, `true/false`;
* `THEFUCK_WAIT_COMMAND` &ndash; max amount of time in seconds for getting previous command output;
* `THEFUCK_NO_COLORS` &ndash; disable colored output, `true/false`;
* `THEFUCK_PRIORITY` &ndash; priority of the rules, like `no_command=9999:apt_get=100`,
rule with lower `priority` will be matched first.

For example:

```bash
export THEFUCK_RULES='sudo:no_command'
export THEFUCK_REQUIRE_CONFIRMATION='true'
export THEFUCK_WAIT_COMMAND=10
export THEFUCK_NO_COLORS='false'
export THEFUCK_PRIORITY='no_command=9999:apt_get=100'
```

## Developing

Install `The Fuck` for development:

```bash
pip install -r requirements.txt
python setup.py develop
```

Run tests:

```bash
py.test
```

## License MIT
Project License can be found [here](LICENSE.md).<|MERGE_RESOLUTION|>--- conflicted
+++ resolved
@@ -155,11 +155,8 @@
 * `django_south_ghost` &ndash; adds `--delete-ghost-migrations` to failed because ghosts django south migration;
 * `django_south_merge` &ndash; adds `--merge` to inconsistent django south migration;
 * `fix_alt_space` &ndash; replaces Alt+Space with Space character;
-<<<<<<< HEAD
-* `javac` &ndash; appends missing `.java` when compiling Java files
-=======
-* `java` &ndash; removes `.java` extension when running Java programs
->>>>>>> b1da6a88
+* `javac` &ndash; appends missing `.java` when compiling Java files;
+* `java` &ndash; removes `.java` extension when running Java programs;
 * `git_add` &ndash; fix *"Did you forget to 'git add'?"*;
 * `git_checkout` &ndash; creates the branch before checking-out;
 * `git_no_command` &ndash; fixes wrong git commands like `git brnch`;
