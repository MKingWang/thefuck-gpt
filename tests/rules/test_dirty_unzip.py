--- conflicted
+++ resolved
@@ -37,13 +37,8 @@
     'unzip foo',
     'unzip foo.zip'])
 def test_side_effect(zip_error, script):
-<<<<<<< HEAD
-    side_effect(Command(script=script), None, None)
+    side_effect(Command(script=script), None)
     assert set(os.listdir('.')) == {'foo.zip', 'd'}
-=======
-    side_effect(Command(script=script), None)
-    assert(os.listdir('.') == ['foo.zip'])
->>>>>>> 3d56204f
 
 
 @pytest.mark.parametrize('script,fixed', [
