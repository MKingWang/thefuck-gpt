from thefuck.utils import replace_argument
from thefuck.specific.git import git_support


@git_support
def match(command):
    return ('push' in command.script
            and 'set-upstream' in command.stderr)


@git_support
def get_new_command(command):
    # If --set-upstream or -u are passed, remove it and its argument. This is
    # because the remaining arguments are concatenated onto the command suggested
    # by git, which includes --set-upstream and its argument
    upstream_option_index = -1
    command_parts = command.script_parts[:]

    try:
        upstream_option_index = command_parts.index('--set-upstream')
    except ValueError:
        pass
    try:
        upstream_option_index = command_parts.index('-u')
    except ValueError:
        pass
    if upstream_option_index is not -1:
<<<<<<< HEAD
        command.script_parts.pop(upstream_option_index)
        try:
            command.script_parts.pop(upstream_option_index)
        except IndexError:
            # This happens for `git push -u`
            pass
=======
        command_parts.pop(upstream_option_index)
        command_parts.pop(upstream_option_index)
>>>>>>> 5b535077

    push_upstream = command.stderr.split('\n')[-3].strip().partition('git ')[2]
    return replace_argument(" ".join(command_parts), 'push', push_upstream)<|MERGE_RESOLUTION|>--- conflicted
+++ resolved
@@ -25,17 +25,12 @@
     except ValueError:
         pass
     if upstream_option_index is not -1:
-<<<<<<< HEAD
-        command.script_parts.pop(upstream_option_index)
+        command_parts.pop(upstream_option_index)
         try:
-            command.script_parts.pop(upstream_option_index)
+            command_parts.pop(upstream_option_index)
         except IndexError:
             # This happens for `git push -u`
             pass
-=======
-        command_parts.pop(upstream_option_index)
-        command_parts.pop(upstream_option_index)
->>>>>>> 5b535077
 
     push_upstream = command.stderr.split('\n')[-3].strip().partition('git ')[2]
     return replace_argument(" ".join(command_parts), 'push', push_upstream)