--- conflicted
+++ resolved
@@ -1,13 +1,8 @@
-from . import conf, logs
-from .utils import eager
+from . import conf, types, logs
 from imp import load_source
 from pathlib import Path
-<<<<<<< HEAD
 from thefuck.types import CorrectedCommand, Rule
 import sys
-=======
-from . import conf, types, logs
->>>>>>> 61937e9e
 
 
 def load_rule(rule, settings):
