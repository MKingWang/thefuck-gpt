--- conflicted
+++ resolved
@@ -54,26 +54,14 @@
         logs.rule_failed(rule, sys.exc_info(), settings)
 
 
-<<<<<<< HEAD
-def make_corrected_commands(command, rules, settings):
-    for rule in rules:
-        new_commands = rule.get_new_command(command, settings)
-        if not isinstance(new_commands, list):
-            new_commands = (new_commands,)
-        for n, new_command in enumerate(new_commands):
-            yield CorrectedCommand(script=new_command,
-                                   side_effect=rule.side_effect,
-                                   priority=(n + 1) * rule.priority)
-=======
 def make_corrected_commands(command, rule, settings):
     new_commands = rule.get_new_command(command, settings)
     if not isinstance(new_commands, list):
-        new_commands = [new_commands]
+        new_commands = (new_commands,)
     for n, new_command in enumerate(new_commands):
         yield types.CorrectedCommand(script=new_command,
                                      side_effect=rule.side_effect,
                                      priority=(n + 1) * rule.priority)
->>>>>>> 6dcf9a3a
 
 
 def get_corrected_commands(command, user_dir, settings):
