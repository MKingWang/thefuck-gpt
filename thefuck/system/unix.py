--- conflicted
+++ resolved
@@ -37,15 +37,12 @@
     return ch
 
 
-<<<<<<< HEAD
 def open_command(arg):
     if find_executable('xdg-open'):
         return 'xdg-open ' + arg
     return 'open ' + arg
 
 
-=======
->>>>>>> 2fea1f38
 try:
     from pathlib import Path
 except ImportError:
